--- conflicted
+++ resolved
@@ -18,15 +18,10 @@
 	
 	"BinaryNestedPathAdapter",
 	"ObjectNestedPathAdapter",
-<<<<<<< HEAD
 	
 	"BinaryFlatFSAdapter",
 	"ObjectFlatFSAdapter"
-]
-=======
 )
->>>>>>> 80c407b1
-
 
 
 KEY_TRANSFORM_T = typing.Callable[[datastore.Key], datastore.Key]
@@ -118,12 +113,8 @@
 ):
 	__slots__ = ("key_transform_fn",)
 
-<<<<<<< HEAD
-class _LowercaseKeyAdapter(_Adapter[DS], typing.Generic[DS]):
-=======
 
 class _LowercaseKeyAdapter(_Adapter[DS, RT, RV], typing.Generic[DS, RT, RV]):
->>>>>>> 80c407b1
 	"""Represents a simple DatastoreAdapter that lowercases all incoming keys.
 	
 	For example:
@@ -177,12 +168,7 @@
 	__slots__ = ("key_transform_fn",)
 
 
-<<<<<<< HEAD
-class _NamespaceAdapter(_Adapter[DS], typing.Generic[DS]):
-=======
-
 class _NamespaceAdapter(_Adapter[DS, RT, RV], typing.Generic[DS, RT, RV]):
->>>>>>> 80c407b1
 	"""Represents a simple DatastoreAdapter that namespaces all incoming keys.
 
 	   For example:
@@ -238,12 +224,7 @@
 	__slots__ = ("key_transform_fn", "namespace",)
 
 
-<<<<<<< HEAD
-class _NestedPathAdapter(_Adapter[DS], typing.Generic[DS]):
-=======
-
 class _NestedPathAdapter(_Adapter[DS, RT, RV], typing.Generic[DS, RT, RV]):
->>>>>>> 80c407b1
 	"""Represents a simple DatastoreAdapter that shards/namespaces incoming keys.
 
 	Incoming keys are sharded into nested namespaces. The idea is to use the key
@@ -350,12 +331,19 @@
 	__slots__ = ("key_transform_fn", "nest_depth", "nest_length", "nest_keyfn")
 
 
-<<<<<<< HEAD
-class ObjectNestedPathAdapter(_NestedPathAdapter[datastore.abc.ObjectDatastore], datastore.abc.ObjectAdapter):  # noqa: E501
-	...
-
-
-class _FlatFSAdapter(_Adapter[DS], typing.Generic[DS]):
+class ObjectNestedPathAdapter(
+		typing.Generic[T_co],
+		_NestedPathAdapter[
+			datastore.abc.ObjectDatastore[T_co],
+			datastore.abc.ReceiveChannel[T_co],
+			typing.List[T_co]
+		],
+		datastore.abc.ObjectAdapter[T_co, T_co]
+):
+	__slots__ = ("key_transform_fn", "nest_depth", "nest_length", "nest_keyfn")
+
+
+class _FlatFSAdapter(_Adapter[DS, RT, RV], typing.Generic[DS, RT, RV]):
 	"""Represents a simple DatastoreAdapter that shards/namespaces incoming keys.
 
 	Incoming keys are sharded into namespaces according to specifications
@@ -528,21 +516,21 @@
 		raise NotImplementedError()
 
 
-class BinaryFlatFSAdapter(_FlatFSAdapter[datastore.abc.BinaryDatastore], datastore.abc.BinaryAdapter):  # noqa: E501
-	...
-
-
-class ObjectFlatFSAdapter(_FlatFSAdapter[datastore.abc.ObjectDatastore], datastore.abc.ObjectAdapter):  # noqa: E501
-	...
-=======
-class ObjectNestedPathAdapter(
+
+class BinaryFlatFSAdapter(
+		_FlatFSAdapter[datastore.abc.BinaryDatastore, datastore.abc.ReceiveStream, bytes],
+		datastore.abc.BinaryAdapter
+):
+	__slots__ = ("key_transform_fn",)
+
+
+class ObjectFlatFSAdapter(
 		typing.Generic[T_co],
-		_NestedPathAdapter[
+		ObjectFlatFSAdapter[
 			datastore.abc.ObjectDatastore[T_co],
 			datastore.abc.ReceiveChannel[T_co],
 			typing.List[T_co]
 		],
 		datastore.abc.ObjectAdapter[T_co, T_co]
 ):
-	__slots__ = ("key_transform_fn", "nest_depth", "nest_length", "nest_keyfn")
->>>>>>> 80c407b1
+	__slots__ = ("key_transform_fn",)
